--- conflicted
+++ resolved
@@ -245,21 +245,6 @@
     )
   }
 
-<<<<<<< HEAD
-  // Test S3 connection
-  const handleS3Test = async () => {
-    setS3TestResult('Testing...');
-    const result = await testS3Connection();
-    if (result.success) {
-      setS3TestResult('✅ S3 Connection Successful');
-    } else {
-      setS3TestResult(`❌ S3 Connection Failed: ${result.error}`);
-    }
-
-    // Clear result after 5 seconds
-    setTimeout(() => setS3TestResult(null), 5000);
-  };
-=======
   // Show message if no service is selected
   if (!selectedJobId) {
     return (
@@ -273,7 +258,6 @@
       </div>
     )
   }
->>>>>>> 0725c9c9
 
   const handleDocumentUpload = async (file: File, requestId?: string) => {
     if (!selectedClientId || !selectedClient || !user) {
