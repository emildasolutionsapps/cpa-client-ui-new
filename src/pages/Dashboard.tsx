import React, { useState } from 'react';
import { motion } from 'framer-motion';
import {
  UserIcon,
  CloudArrowUpIcon,
  ChevronDownIcon
} from '@heroicons/react/24/outline';
import FilterBar from '../components/FilterBar';
import UploadZone from '../components/UploadZone';
<<<<<<< HEAD
import PendingDocumentsCard from '../components/PendingDocumentsCard';
import PendingSignaturesCard from '../components/PendingSignaturesCard';
import JobStatusBanner from '../components/JobStatusBanner';
import JobStatusCard from '../components/JobStatusCard';
import JobSelector from '../components/JobSelector';
=======
>>>>>>> 9a851cbd

import { useClientData } from '../hooks/useClientData';
import { useAuth } from '../contexts/AuthContext';
import { useFilters } from '../contexts/FilterContext';
import { Job } from '../services/dataService';

export default function Dashboard() {
  const [isModalOpen, setIsModalOpen] = useState(false);

  // Document status - can be 'complete' or 'pending'
  const [documentStatus, setDocumentStatus] = useState<'complete' | 'pending'>('pending');

  // Use auth context for client access info
  const { hasClientAccess, clientsError, loadingClients } = useAuth();

  // Use filters context for year and job filtering
  const { selectedYear, selectedJobId, selectedJobName } = useFilters();

  // Use client data hook
  const {
    jobs,
    documents,
    messages,
    selectedClient,
    loadingJobs,
    loadingDocuments,
    loadingMessages,
    jobsError,
    documentsError,
    messagesError
  } = useClientData();

  // Sample list of accountants
  const accountants = [
    { name: 'Sarah Mitchell, CPA', email: 'sarah.mitchell@example.com', specialization: 'Individual Tax Returns' },
    { name: 'John Doe, CPA', email: 'john.doe@example.com', specialization: 'Business Tax Planning' },
    { name: 'Emily Johnson, CPA', email: 'emily.johnson@example.com', specialization: 'Estate Planning' },
    { name: 'David Smith, CPA', email: 'david.smith@example.com', specialization: 'Corporate Tax' }
  ];

  const toggleModal = () => setIsModalOpen(!isModalOpen);

  // Get the selected job from filters
  const selectedJob = jobs?.find(job => job.JobID === selectedJobId) || null;

  // Show loading state while checking client access
  if (loadingClients) {
    return (
      <div className="max-w-7xl mx-auto">
        <div className="text-center py-12">
          <div className="animate-spin rounded-full h-16 w-16 border-b-2 border-blue-600 mx-auto mb-4"></div>
          <h2 className="text-xl font-semibold text-slate-900 mb-2">Loading Client Access</h2>
          <p className="text-slate-600">Please wait while we load your client information...</p>
        </div>
      </div>
    )
  }

  // Show error message if there's a client access error
  if (clientsError) {
    return (
      <div className="max-w-7xl mx-auto">
        <div className="text-center py-12">
          <div className="w-16 h-16 bg-red-100 rounded-full flex items-center justify-center mx-auto mb-4">
            <UserIcon className="w-8 h-8 text-red-600" />
          </div>
          <h2 className="text-xl font-semibold text-slate-900 mb-2">Client Access Error</h2>
          <p className="text-slate-600 mb-4">{clientsError}</p>
          <button
            onClick={() => window.location.reload()}
            className="px-4 py-2 bg-blue-600 text-white rounded-lg hover:bg-blue-700 transition-colors"
          >
            Retry
          </button>
        </div>
      </div>
    )
  }

  // Show message if no client is selected
  if (!selectedClient) {
    return (
      <div className="max-w-7xl mx-auto">
        <div className="text-center py-12">
          <UserIcon className="w-16 h-16 text-slate-400 mx-auto mb-4" />
          <h2 className="text-xl font-semibold text-slate-900 mb-2">No Client Selected</h2>
          <p className="text-slate-600">Please select a client profile from the sidebar to view your dashboard.</p>
        </div>
      </div>
    )
  }

  return (
    <div className="max-w-7xl mx-auto px-2 lg:px-0">
      <FilterBar />

<<<<<<< HEAD
      {/* Pending Documents Warning Card */}
      {selectedClient?.ClientID && (
        <PendingDocumentsCard clientId={selectedClient.ClientID} />
      )}

      {/* Pending Signatures Warning Card */}
      {selectedClient?.ClientID && (
        <PendingSignaturesCard clientId={selectedClient.ClientID} />
      )}

      {/* Job Selector */}
      {jobs && jobs.length > 0 && (
        <motion.div
          className="mb-6"
          initial={{ opacity: 0, y: 20 }}
          animate={{ opacity: 1, y: 0 }}
          transition={{ duration: 0.6 }}
        >
          <JobSelector
            jobs={jobs}
            selectedJob={selectedJob}
            onJobSelect={setSelectedJob}
            loading={loadingJobs}
          />
        </motion.div>
      )}

      {/* Main Status Banner */}
=======
      {/* Simple Status Display */}
>>>>>>> 9a851cbd
      {selectedJob && (
        <motion.div
          className="bg-gradient-to-r from-blue-500 to-blue-600 rounded-2xl p-8 text-white mb-8 shadow-lg"
          initial={{ opacity: 0, y: 20 }}
          animate={{ opacity: 1, y: 0 }}
          transition={{ duration: 0.6 }}
        >
          <div className="flex items-center justify-between">
            <div>
              <h1 className="text-2xl font-bold mb-2">
                {selectedJob.JobName} - {selectedJob.ClientFacingStatus || 'In Progress'}
              </h1>
              <p className="text-blue-100">
                Service: {selectedJob.ServiceTemplateName || 'Tax Service'}
              </p>
              {selectedJob.DueDate && (
                <p className="text-blue-100 mt-1">
                  Due Date: {new Date(selectedJob.DueDate).toLocaleDateString()}
                </p>
              )}
            </div>
            <div className="text-right">
              <div className="text-lg font-medium text-blue-100">Status</div>
              <div className="text-3xl font-bold">{selectedJob.ClientFacingStatus || 'In Progress'}</div>
            </div>
          </div>
        </motion.div>
      )}

      {/* Upload Documents - Higher Priority */}
      <motion.div
        className="mb-8"
        initial={{ opacity: 0, y: 20 }}
        animate={{ opacity: 1, y: 0 }}
        transition={{ duration: 0.6, delay: 0.1 }}
      >
        <h2 className="text-xl font-semibold text-slate-900 mb-4">Upload Documents</h2>
        <UploadZone selectedJobId={selectedJobId} selectedJobName={selectedJobName} />
      </motion.div>



      {/* Payment Information Section */}
      {/* <motion.div 
        className="mb-8"
        initial={{ opacity: 0, y: 20 }}
        animate={{ opacity: 1, y: 0 }}
        transition={{ duration: 0.6, delay: 0.2 }}
      >
        <h2 className="text-xl font-semibold text-slate-900 mb-6">Payment Information</h2>
        <div className="grid grid-cols-1 md:grid-cols-3 gap-6">
          <StatusCard
            icon={BanknotesIcon}
            title="Refund Status"
            status="Pending"
            statusColor="amber"
            description="Federal: $2,450"
            additionalInfo="State: $340"
          />
          
          <StatusCard
            icon={ChartBarIcon}
            title="AGI"
            status="Calculated"
            statusColor="emerald"
            description="$75,300"
            additionalInfo="Adjusted Gross Income"
          />
          
          <StatusCard
            icon={DocumentArrowDownIcon}
            title="Tax Return Summary"
            status="Available"
            statusColor="blue"
            description="2025 Return Overview"
            action="Download PDF"
          />
        </div>
      </motion.div> */}

      {/* Quick Actions */}
      {/* <motion.div 
        className="bg-white rounded-2xl p-6 shadow-sm border border-slate-200"
        initial={{ opacity: 0, y: 20 }}
        animate={{ opacity: 1, y: 0 }}
        transition={{ duration: 0.6, delay: 0.3 }}
      >
        <h3 className="text-lg font-semibold text-slate-900 mb-4">Quick Actions</h3>
        <div className="grid grid-cols-2 md:grid-cols-4 gap-4">
          <button className="p-4 text-center rounded-xl border-2 border-slate-200 hover:border-blue-300 hover:bg-blue-50 transition-all duration-200">
            <div className="text-2xl mb-2">💳</div>
            <div className="text-sm font-medium text-slate-700">Add Card</div>
          </button>
          <button className="p-4 text-center rounded-xl border-2 border-slate-200 hover:border-blue-300 hover:bg-blue-50 transition-all duration-200">
            <div className="text-2xl mb-2">⚙️</div>
            <div className="text-sm font-medium text-slate-700">Manage Card</div>
          </button>
          <button className="p-4 text-center rounded-xl border-2 border-slate-200 hover:border-emerald-300 hover:bg-emerald-50 transition-all duration-200">
            <div className="text-2xl mb-2">💬</div>
            <div className="text-sm font-medium text-slate-700">Message Team</div>
          </button>
          <button className="p-4 text-center rounded-xl border-2 border-slate-200 hover:border-amber-300 hover:bg-amber-50 transition-all duration-200">
            <div className="text-2xl mb-2">📞</div>
            <div className="text-sm font-medium text-slate-700">Schedule Call</div>
          </button>
        </div>
      </motion.div> */}

      {/* Modal for Accountants */}
      {isModalOpen && (
        <div className="fixed inset-0 bg-gray-500 bg-opacity-50 flex justify-center items-center z-50">
          <div className="bg-white p-6 rounded-lg shadow-xl max-w-2xl w-full mx-4">
            <h3 className="text-xl font-semibold text-slate-900 mb-4">Assigned Accountants</h3>
            <div className="grid grid-cols-1 md:grid-cols-2 gap-4">
              {accountants.map((accountant, index) => (
                <div key={index} className="p-4 border border-slate-200 rounded-lg hover:bg-slate-50 transition-colors">
                  <div className="flex items-start space-x-3">
                    <div className="w-12 h-12 bg-blue-100 rounded-full flex items-center justify-center">
                      <UserIcon className="w-6 h-6 text-blue-600" />
                    </div>
                    <div className="flex-1">
                      <h4 className="font-medium text-slate-900">{accountant.name}</h4>
                      <p className="text-sm text-slate-500">{accountant.email}</p>
                      <p className="text-xs text-slate-400 mt-1">{accountant.specialization}</p>
                      <button className="mt-2 text-sm text-blue-600 hover:text-blue-800 font-medium">
                        Message
                      </button>
                    </div>
                  </div>
                </div>
              ))}
            </div>
            <button
              onClick={toggleModal}
              className="mt-6 w-full px-4 py-2 bg-slate-100 text-slate-700 rounded-lg hover:bg-slate-200 transition-colors"
            >
              Close
            </button>
          </div>
        </div>
      )}
    </div>
  );
}<|MERGE_RESOLUTION|>--- conflicted
+++ resolved
@@ -7,14 +7,11 @@
 } from '@heroicons/react/24/outline';
 import FilterBar from '../components/FilterBar';
 import UploadZone from '../components/UploadZone';
-<<<<<<< HEAD
 import PendingDocumentsCard from '../components/PendingDocumentsCard';
 import PendingSignaturesCard from '../components/PendingSignaturesCard';
 import JobStatusBanner from '../components/JobStatusBanner';
 import JobStatusCard from '../components/JobStatusCard';
-import JobSelector from '../components/JobSelector';
-=======
->>>>>>> 9a851cbd
+
 
 import { useClientData } from '../hooks/useClientData';
 import { useAuth } from '../contexts/AuthContext';
@@ -111,7 +108,6 @@
     <div className="max-w-7xl mx-auto px-2 lg:px-0">
       <FilterBar />
 
-<<<<<<< HEAD
       {/* Pending Documents Warning Card */}
       {selectedClient?.ClientID && (
         <PendingDocumentsCard clientId={selectedClient.ClientID} />
@@ -122,27 +118,9 @@
         <PendingSignaturesCard clientId={selectedClient.ClientID} />
       )}
 
-      {/* Job Selector */}
-      {jobs && jobs.length > 0 && (
-        <motion.div
-          className="mb-6"
-          initial={{ opacity: 0, y: 20 }}
-          animate={{ opacity: 1, y: 0 }}
-          transition={{ duration: 0.6 }}
-        >
-          <JobSelector
-            jobs={jobs}
-            selectedJob={selectedJob}
-            onJobSelect={setSelectedJob}
-            loading={loadingJobs}
-          />
-        </motion.div>
-      )}
-
-      {/* Main Status Banner */}
-=======
+
+
       {/* Simple Status Display */}
->>>>>>> 9a851cbd
       {selectedJob && (
         <motion.div
           className="bg-gradient-to-r from-blue-500 to-blue-600 rounded-2xl p-8 text-white mb-8 shadow-lg"
